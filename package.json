--- conflicted
+++ resolved
@@ -7,11 +7,7 @@
     "microservice",
     "microservices"
   ],
-<<<<<<< HEAD
-  "version": "0.6.2",
-=======
-  "version": "0.6.5",
->>>>>>> e53fa13a
+  "version": "0.6.6",
   "main": "omg",
   "scripts": {
     "build": "tsc",
