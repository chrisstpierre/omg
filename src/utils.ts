--- conflicted
+++ resolved
@@ -105,13 +105,8 @@
  *
  * @param {String} string The given sting to log
  */
-<<<<<<< HEAD
-export function log(string: string): void {
-  process.stdout.write(string);
-=======
 export function log(string) {
   process.stdout.write(`${string}\n`);
->>>>>>> 15f61d22
 }
 
 /**
@@ -119,13 +114,8 @@
  *
  * @param {String} string The given string to log
  */
-<<<<<<< HEAD
-export function error(string: string): void {
-  process.stderr.write(string);
-=======
 export function error(string) {
   process.stderr.write(`${string}\n`);
->>>>>>> 15f61d22
 }
 
 export const typeCast = {
